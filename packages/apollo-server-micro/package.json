--- conflicted
+++ resolved
@@ -1,10 +1,6 @@
 {
   "name": "apollo-server-micro",
-<<<<<<< HEAD
   "version": "2.1.0-alpha.10",
-=======
-  "version": "2.0.6",
->>>>>>> 0d438a74
   "description": "Production-ready Node.js GraphQL server for Micro",
   "main": "dist/index.js",
   "types": "dist/index.d.ts",
@@ -35,14 +31,8 @@
     "@apollographql/apollo-upload-server": "^5.0.3",
     "@apollographql/graphql-playground-html": "^1.6.0",
     "accept": "^3.0.2",
-<<<<<<< HEAD
-    "apollo-server-core": "2.1.0-alpha.10",
-    "apollo-upload-server": "^5.0.0",
-    "graphql-playground-html": "^1.6.0",
+    "apollo-server-core": "file:../apollo-server-core",
     "iterall": "^1.2.2",
-=======
-    "apollo-server-core": "file:../apollo-server-core",
->>>>>>> 0d438a74
     "micro": "^9.3.2"
   },
   "devDependencies": {
